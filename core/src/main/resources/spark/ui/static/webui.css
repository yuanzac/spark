--- conflicted
+++ resolved
@@ -48,11 +48,10 @@
   padding-left: 4px;
 }
 
-<<<<<<< HEAD
 .table td {
   vertical-align: middle !important;
 }
-=======
+
 .progress-completed .bar,
 .progress .bar-completed {
   background-color: #b3def9;
@@ -75,5 +74,4 @@
   background-image: linear-gradient(to bottom, #bdedff, #c7e8f5);
   background-repeat: repeat-x;
   filter: progid:dximagetransform.microsoft.gradient(startColorstr='#ffbdedff', endColorstr='#ffc7e8f5', GradientType=0);
-}
->>>>>>> 908032e7
+}